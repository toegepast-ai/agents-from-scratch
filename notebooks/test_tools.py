--- conflicted
+++ resolved
@@ -9,11 +9,7 @@
 import pytest
 from eval.email_dataset import email_inputs, expected_tool_calls
 from email_assistant.utils import format_messages_string
-<<<<<<< HEAD
-from email_assistant.email_assistant import overall_workflow
-=======
 from email_assistant.email_assistant import email_assistant
->>>>>>> bee24c40
 from email_assistant.utils import extract_tool_calls
 from langsmith import testing as t
 from dotenv import load_dotenv
@@ -29,20 +25,9 @@
     ],
 )
 def test_email_dataset_tool_calls(email_input, expected_calls):
-<<<<<<< HEAD
-    """Test if email processing contains expected tool calls."""
-    
-    # Set up the assistant
-    email_assistant = overall_workflow.compile()
-    
-    # Run the agent
-    messages = [{"role": "user", "content": str(email_input)}]
-    result = email_assistant.invoke({"messages": messages})
-=======
     """Test if email processing contains expected tool calls."""    
     # Run the email assistant
     result = email_assistant.invoke({"email_input": email_input})
->>>>>>> bee24c40
             
     # Extract tool calls from messages list
     extracted_tool_calls = extract_tool_calls(result['messages'])
